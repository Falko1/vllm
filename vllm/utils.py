--- conflicted
+++ resolved
@@ -695,67 +695,6 @@
 
     return wrapper
 
-<<<<<<< HEAD
-def maybe_make_int_tensor(_list: List[int],
-                              device: Union[torch.device, str]) \
-  -> torch.Tensor:
-    '''
-    Convert Python int list to a 1D int torch.Tensor on `device`
-
-    Returns:
-
-    * If _list is not None: 1D int torch.Tensor on `device`
-    * None otherwise
-    '''
-    return None if _list is None else torch.tensor(
-        _list, dtype=torch.int, device=device)
-
-def maybe_make_long_tensor(_list: List[int],
-                               device: Union[torch.device, str]) \
-  -> torch.Tensor:
-    '''
-    Convert Python int list to a 1D long torch.Tensor on `device`
-
-    Returns:
-
-    * If _list is not None: 1D long torch.Tensor on `device`
-    * None otherwise
-    '''
-    return None if _list is None else torch.tensor(
-        _list, dtype=torch.long, device=device)
-
-
-def maybe_max(_list: List) -> Optional[Number]:
-    '''
-    Returns:
-
-    * If _list is not None: max(_list)
-    * None otherwise
-    '''
-    return None if _list is None else max(_list)
-
-def make_causal_mask(q_max_seq_len: int, kv_max_seq_len: int) \
-                                                -> torch.Tensor:
-    '''
-    Create a q_max_seq_len x kv_max_seq_len causal mask
-
-    Arguments:
-    
-    * q_max_seq_len: query max seq len
-    * kv_max_seq_len: key/value max seq len
-
-    Returns:
-
-    * 2D tensor, q_max_seq_len x kv_max_seq_len
-    '''
-
-    # Create a matrix where entry (i, j) is True if i >= j
-    mask = torch.triu(torch.ones(q_max_seq_len, kv_max_seq_len), diagonal=1)
-    # Replace True with float('-inf') and False with 0
-    mask = mask.masked_fill(mask == 1,
-                            float('-inf')).masked_fill(mask == 0, 0.0)
-    return mask
-=======
 
 @lru_cache(maxsize=8)
 def _cuda_device_count_stateless(
@@ -790,4 +729,63 @@
     # after https://github.com/pytorch/pytorch/pull/122815 is released.
 
     return _cuda_device_count_stateless(envs.CUDA_VISIBLE_DEVICES)
->>>>>>> 77490c6f
+
+def maybe_make_int_tensor(_list: List[int],
+                              device: Union[torch.device, str]) \
+  -> torch.Tensor:
+    '''
+    Convert Python int list to a 1D int torch.Tensor on `device`
+
+    Returns:
+
+    * If _list is not None: 1D int torch.Tensor on `device`
+    * None otherwise
+    '''
+    return None if _list is None else torch.tensor(
+        _list, dtype=torch.int, device=device)
+
+def maybe_make_long_tensor(_list: List[int],
+                               device: Union[torch.device, str]) \
+  -> torch.Tensor:
+    '''
+    Convert Python int list to a 1D long torch.Tensor on `device`
+
+    Returns:
+
+    * If _list is not None: 1D long torch.Tensor on `device`
+    * None otherwise
+    '''
+    return None if _list is None else torch.tensor(
+        _list, dtype=torch.long, device=device)
+
+
+def maybe_max(_list: List) -> Optional[Number]:
+    '''
+    Returns:
+
+    * If _list is not None: max(_list)
+    * None otherwise
+    '''
+    return None if _list is None else max(_list)
+
+def make_causal_mask(q_max_seq_len: int, kv_max_seq_len: int) \
+                                                -> torch.Tensor:
+    '''
+    Create a q_max_seq_len x kv_max_seq_len causal mask
+
+    Arguments:
+    
+    * q_max_seq_len: query max seq len
+    * kv_max_seq_len: key/value max seq len
+
+    Returns:
+
+    * 2D tensor, q_max_seq_len x kv_max_seq_len
+    '''
+
+    # Create a matrix where entry (i, j) is True if i >= j
+    mask = torch.triu(torch.ones(q_max_seq_len, kv_max_seq_len), diagonal=1)
+    # Replace True with float('-inf') and False with 0
+    mask = mask.masked_fill(mask == 1,
+                            float('-inf')).masked_fill(mask == 0, 0.0)
+    return mask