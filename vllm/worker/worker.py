--- conflicted
+++ resolved
@@ -1,11 +1,7 @@
 """A GPU worker class."""
 import gc
 import os
-<<<<<<< HEAD
-from typing import Any, Dict, List, Optional, Set, Tuple, Type, Union
-=======
 from typing import List, Optional, Set, Tuple, Type
->>>>>>> c092ed47
 
 import torch
 import torch.distributed
@@ -20,25 +16,16 @@
 from vllm.lora.request import LoRARequest
 from vllm.model_executor import set_random_seed
 from vllm.model_executor.model_loader.tensorizer import TensorizerConfig
-<<<<<<< HEAD
-from vllm.sequence import ExecuteModelRequest, PoolerOutput, SamplerOutput
-=======
 from vllm.platforms import current_platform
 from vllm.prompt_adapter.request import PromptAdapterRequest
 from vllm.sequence import ExecuteModelRequest
->>>>>>> c092ed47
 from vllm.utils import (is_embedding_model_config,
                         is_encoder_decoder_model_config)
 from vllm.worker.cache_engine import CacheEngine
 from vllm.worker.embedding_model_runner import EmbeddingModelRunner
 from vllm.worker.enc_dec_model_runner import EncoderDecoderModelRunner
-<<<<<<< HEAD
-from vllm.worker.model_runner import ModelRunner
-from vllm.worker.worker_base import WorkerBase
-=======
 from vllm.worker.model_runner import GPUModelRunnerBase, ModelRunner
 from vllm.worker.worker_base import LocalOrDistributedWorkerBase, WorkerInput
->>>>>>> c092ed47
 
 
 class Worker(LocalOrDistributedWorkerBase):
@@ -94,21 +81,6 @@
         speculative_args = {} if speculative_config is None \
             or (speculative_config.draft_model_config.model ==
                 model_config.model) \
-<<<<<<< HEAD
-              or (speculative_config.draft_model_config.hf_config.model_type !=
-                  "mlp_speculator") else {"return_hidden_states": True}
-
-        ModelRunnerClass: Union[Type[EmbeddingModelRunner],
-                                Type[EncoderDecoderModelRunner],
-                                Type[ModelRunner]] = ModelRunner
-
-        if is_embedding_model_config(self.model_config):
-            ModelRunnerClass = EmbeddingModelRunner
-        elif is_encoder_decoder_model_config(self.model_config):
-            ModelRunnerClass = EncoderDecoderModelRunner
-
-        self.model_runner = ModelRunnerClass(
-=======
             or (speculative_config.draft_model_config.hf_config.model_type
                 not in ["medusa", "mlp_speculator"]) \
                     else {"return_hidden_states": True}
@@ -121,7 +93,6 @@
         elif self._is_encoder_decoder_model():
             ModelRunnerClass = EncoderDecoderModelRunner
         self.model_runner: GPUModelRunnerBase = ModelRunnerClass(
->>>>>>> c092ed47
             model_config,
             parallel_config,
             scheduler_config,
@@ -145,12 +116,6 @@
         return is_encoder_decoder_model_config(self.model_config)
 
     def _is_embedding_model(self):
-        return is_embedding_model_config(self.model_config)
-
-    def _is_encoder_decoder_model(self) -> bool:
-        return is_encoder_decoder_model_config(self.model_config)
-
-    def _is_embedding_model(self) -> bool:
         return is_embedding_model_config(self.model_config)
 
     def init_device(self) -> None:
