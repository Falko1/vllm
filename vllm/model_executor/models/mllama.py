--- conflicted
+++ resolved
@@ -76,11 +76,6 @@
 # TODO: support LlamaImageEmbeddingInputs
 
 
-<<<<<<< HEAD
-def input_processor_for_mllama(ctx: InputContext,
-                               inputs: Union[DecoderOnlyInputs,
-                                             EncoderDecoderInputs]):
-=======
 def _get_num_image_in_last_group(prompt_token_ids: List[int]) -> int:
     num_images = 0
     for token_id in prompt_token_ids[::-1]:
@@ -91,8 +86,9 @@
     return num_images
 
 
-def input_processor_for_mllama(ctx: InputContext, llm_inputs: LLMInputs):
->>>>>>> 7abba39e
+def input_processor_for_mllama(ctx: InputContext,
+                               inputs: Union[DecoderOnlyInputs,
+                                             EncoderDecoderInputs]):
     # move encoder_prompt to prompt
     if inputs.get("prompt") is None:
         inputs["prompt"] = inputs["encoder_prompt"]
@@ -115,7 +111,7 @@
     # are attended by the decoded tokens, we only need to
     # get the number of tiles for those images.
     num_decode_images = _get_num_image_in_last_group(
-        llm_inputs["prompt_token_ids"])
+        inputs["prompt_token_ids"])
     hf_config = ctx.model_config.hf_config
     num_tiles = 0
     for image in multi_modal_data["image"][::-1]:
