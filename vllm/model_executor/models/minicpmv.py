--- conflicted
+++ resolved
@@ -36,13 +36,8 @@
 
 from vllm.attention import AttentionMetadata
 from vllm.config import CacheConfig, LoRAConfig, MultiModalConfig
-<<<<<<< HEAD
 from vllm.inputs import (INPUT_REGISTRY, DecoderOnlyInputs, InputContext,
                          token_inputs)
-from vllm.model_executor.layers.linear import ReplicatedLinear
-=======
-from vllm.inputs import INPUT_REGISTRY, InputContext, LLMInputs
->>>>>>> 2ae25f79
 from vllm.model_executor.layers.logits_processor import LogitsProcessor
 from vllm.model_executor.layers.quantization import QuantizationConfig
 from vllm.model_executor.layers.resampler import (BaseResampler, Resampler2,
