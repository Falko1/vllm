--- conflicted
+++ resolved
@@ -76,9 +76,9 @@
             linear_method=linear_method,
         )
 
-<<<<<<< HEAD
+        # https://huggingface.co/THUDM/chatglm3-6b-32k/blob/e210410255278dd9d74463cf396ba559c0ef801c/modeling_chatglm.py#L141
+        rope_ratio = getattr(config, "rope_ratio", 1.0)
         max_positions = getattr(config, "seq_length", 8192)
-        rope_ratio = getattr(config, "rope_ratio", 1.0)
         self.rotary_emb = get_rope(
             self.head_dim,
             rotary_dim=self.head_dim // 2,
@@ -87,22 +87,10 @@
             is_neox_style=False,
         )
         self.attn = PagedAttention(
-=======
-        # https://huggingface.co/THUDM/chatglm3-6b-32k/blob/e210410255278dd9d74463cf396ba559c0ef801c/modeling_chatglm.py#L141
-        rope_ratio = getattr(config, "rope_ratio", 1.0)
-        max_positions = getattr(config, "seq_length", 8192)
-        self.attn = PagedAttentionWithRoPE(
->>>>>>> a7b3e330
             self.num_heads,
             self.head_dim,
             self.scaling,
             num_kv_heads=self.num_kv_heads,
-<<<<<<< HEAD
-=======
-            max_position=max_positions,
-            base=10000 * rope_ratio,
-            is_neox_style=False,
->>>>>>> a7b3e330
         )
 
     def forward(
