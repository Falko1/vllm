"""A block manager that manages token blocks."""
from typing import Dict, List, Optional
from typing import Sequence as GenericSequence
from typing import Tuple

from vllm.core.block.block_table import BlockTable
from vllm.core.block.cpu_gpu_block_allocator import CpuGpuBlockAllocator
from vllm.core.block.utils import check_no_caching_or_swa_for_blockmgr_encdec
from vllm.core.interfaces import AllocStatus, BlockSpaceManager
from vllm.sequence import Sequence, SequenceGroup, SequenceStatus
from vllm.utils import Device

SeqId = int
EncoderSeqId = str


class BlockSpaceManagerV2(BlockSpaceManager):
    """BlockSpaceManager which manages the allocation of KV cache.

    It owns responsibility for allocation, swapping, allocating memory for
    autoregressively-generated tokens, and other advanced features such as
    prefix caching, forking/copy-on-write, and sliding-window memory allocation.

    The current implementation is partial; in particular prefix caching and
    sliding-window are not feature complete. This class implements the design
    described in https://github.com/vllm-project/vllm/pull/3492.

    Lookahead slots
        The block manager has the notion of a "lookahead slot". These are slots
        in the KV cache that are allocated for a sequence. Unlike the other
        allocated slots, the content of these slots is undefined -- the worker
        may use the memory allocations in any way.

        In practice, a worker could use these lookahead slots to run multiple
        forward passes for a single scheduler invocation. Each successive
        forward pass would write KV activations to the corresponding lookahead
        slot. This allows low inter-token latency use-cases, where the overhead
        of continuous batching scheduling is amortized over >1 generated tokens.

        Speculative decoding uses lookahead slots to store KV activations of
        proposal tokens.

        See https://github.com/vllm-project/vllm/pull/3250 for more information
        on lookahead scheduling.

    Args:
        block_size (int): The size of each memory block.
        num_gpu_blocks (int): The number of memory blocks allocated on GPU.
        num_cpu_blocks (int): The number of memory blocks allocated on CPU.
        watermark (float, optional): The threshold used for memory swapping.
            Defaults to 0.01.
        sliding_window (Optional[int], optional): The size of the sliding
            window. Defaults to None.
        enable_caching (bool, optional): Flag indicating whether caching is
            enabled. Defaults to False.
    """

    def __init__(
        self,
        block_size: int,
        num_gpu_blocks: int,
        num_cpu_blocks: int,
        watermark: float = 0.01,
        sliding_window: Optional[int] = None,
        enable_caching: bool = False,
    ) -> None:
        self.block_size = block_size
        self.num_total_gpu_blocks = num_gpu_blocks
        self.num_total_cpu_blocks = num_cpu_blocks

        self.sliding_window = sliding_window
        # max_block_sliding_window is the max number of blocks that need to be
        # allocated
        self.max_block_sliding_window = None
        if sliding_window is not None:
            # +1 here because // rounds down
            num_blocks = sliding_window // block_size + 1
            # +1 here because the last block may not be full,
            # and so the sequence stretches one more block at the beginning
            # For example, if sliding_window is 3 and block_size is 4,
            # we may need 2 blocks when the second block only holds 1 token.
            self.max_block_sliding_window = num_blocks + 1

        self.watermark = watermark
        assert watermark >= 0.0

        self.enable_caching = enable_caching

        self.watermark_blocks = int(watermark * num_gpu_blocks)

        self.block_allocator = CpuGpuBlockAllocator.create(
            allocator_type="prefix_caching" if enable_caching else "naive",
            num_gpu_blocks=num_gpu_blocks,
            num_cpu_blocks=num_cpu_blocks,
            block_size=block_size,
        )

        self.block_tables: Dict[SeqId, BlockTable] = {}
        self.cross_block_tables: Dict[EncoderSeqId, BlockTable] = {}

    def can_allocate(self, seq_group: SequenceGroup) -> AllocStatus:
        # FIXME(woosuk): Here we assume that all sequences in the group share
        # the same prompt. This may not be true for preempted sequences.

        check_no_caching_or_swa_for_blockmgr_encdec(self, seq_group)

        seq = seq_group.get_seqs(status=SequenceStatus.WAITING)[0]
        num_required_blocks = BlockTable.get_num_required_blocks(
            seq.get_token_ids(),
            block_size=self.block_size,
        )

<<<<<<< HEAD
        if seq_group.is_encoder_decoder():
            num_required_blocks += BlockTable.get_num_required_blocks(
                seq_group.get_encoder_seq().get_token_ids(),
                block_size=self.block_size,
            )

        assert self.block_sliding_window is None
        if self.block_sliding_window is not None:
=======
        if self.max_block_sliding_window is not None:
>>>>>>> dd8de11f
            num_required_blocks = min(num_required_blocks,
                                      self.max_block_sliding_window)

        num_free_gpu_blocks = self.block_allocator.get_num_free_blocks(
            device=Device.GPU)

        # Use watermark to avoid frequent cache eviction.
        if (self.num_total_gpu_blocks - num_required_blocks <
                self.watermark_blocks):
            return AllocStatus.NEVER
        if num_free_gpu_blocks - num_required_blocks >= self.watermark_blocks:
            return AllocStatus.OK
        else:
            return AllocStatus.LATER

    def _allocate_sequence(self, seq: Sequence) -> BlockTable:
        block_table = BlockTable(
            block_size=self.block_size,
            block_allocator=self.block_allocator,
        )
        assert self.block_sliding_window is None
        block_table.allocate(seq.get_token_ids())

        return block_table

    def allocate(self, seq_group: SequenceGroup) -> None:

        # Allocate self-attention block tables for decoder sequences
        waiting_seqs = seq_group.get_seqs(status=SequenceStatus.WAITING)
        assert not (set(seq.seq_id for seq in waiting_seqs)
                    & self.block_tables.keys()), "block table already exists"

        # NOTE: Here we assume that all sequences in the group have the same
        # prompt.
        seq = waiting_seqs[0]
<<<<<<< HEAD
        block_table: BlockTable = self._allocate_sequence(seq)
=======

        block_table = BlockTable(
            block_size=self.block_size,
            block_allocator=self.block_allocator,
            max_block_sliding_window=self.max_block_sliding_window,
        )

        block_table.allocate(seq.get_token_ids())
>>>>>>> dd8de11f
        self.block_tables[seq.seq_id] = block_table

        # Assign the block table for each sequence.
        for seq in waiting_seqs[1:]:
            self.block_tables[seq.seq_id] = block_table.fork()

        # Allocate cross-attention block table for encoder sequence
        #
        # NOTE: Here we assume that all sequences in the group have the same
        # encoder prompt.
        request_id = seq_group.request_id

        assert (request_id
                not in self.cross_block_tables), \
                "block table already exists"

        check_no_caching_or_swa_for_blockmgr_encdec(self, seq_group)

        if seq_group.is_encoder_decoder():
            block_table = self._allocate_sequence(seq_group.get_encoder_seq())
            self.cross_block_tables[request_id] = block_table

    def can_append_slots(self, seq_group: SequenceGroup,
                         num_lookahead_slots: int) -> bool:
        """Determine if there is enough space in the GPU KV cache to continue
        generation of the specified sequence group.

        We use a worst-case heuristic: assume each touched block will require a
        new allocation (either via CoW or new block). We can append slots if the
        number of touched blocks is less than the number of free blocks.

        "Lookahead slots" are slots that are allocated in addition to the slots
        for known tokens. The contents of the lookahead slots are not defined.
        This is used by speculative decoding when speculating future tokens.
        """

        num_touched_blocks = 0
        for seq in seq_group.get_seqs(status=SequenceStatus.RUNNING):
            block_table = self.block_tables[seq.seq_id]

            num_touched_blocks += (
                block_table.get_num_blocks_touched_by_append_slots(
                    token_ids=block_table.get_unseen_token_ids(
                        seq.get_token_ids()),
                    num_lookahead_slots=num_lookahead_slots,
                ))

        num_free_gpu_blocks = self.block_allocator.get_num_free_blocks(
            Device.GPU)
        return num_touched_blocks <= num_free_gpu_blocks

    def append_slots(
        self,
        seq: Sequence,
        num_lookahead_slots: int,
    ) -> List[Tuple[int, int]]:

        block_table = self.block_tables[seq.seq_id]

        block_table.append_token_ids(
            token_ids=block_table.get_unseen_token_ids(seq.get_token_ids()),
            num_lookahead_slots=num_lookahead_slots,
            num_computed_slots=seq.data.get_num_computed_tokens(),
        )

        # Return any new copy-on-writes.
        new_cows = self.block_allocator.clear_copy_on_writes()
        return new_cows

    def free(self, seq: Sequence) -> None:
        if seq.seq_id not in self.block_tables:
            # Already freed or haven't been scheduled yet.
            return
        self.block_tables[seq.seq_id].free()
        del self.block_tables[seq.seq_id]

    def free_cross(self, seq_group: SequenceGroup) -> None:
        request_id = seq_group.request_id
        if request_id not in self.cross_block_tables:
            # Already freed or hasn't been scheduled yet.
            return
        self.cross_block_tables[request_id].free()
        del self.cross_block_tables[request_id]

    def get_block_table(self, seq: Sequence) -> List[int]:
        assert seq.seq_id in self.block_tables
        block_ids = self.block_tables[seq.seq_id].physical_block_ids
        assert all(b is not None for b in block_ids)
        return block_ids  # type: ignore

    def get_cross_block_table(self, seq_group: SequenceGroup) -> List[int]:
        request_id = seq_group.request_id
        assert request_id in self.cross_block_tables
        block_ids = self.cross_block_tables[request_id].physical_block_ids
        assert all(b is not None for b in block_ids)
        return block_ids  # type: ignore

    def access_all_blocks_in_seq(self, seq: Sequence, now: float):
        # Update the last accessed time of all the blocks accessed
        # in this step.
        # And the accessed time is only useful for prefix caching now,
        # as it support internal evictor policy for which cached
        # block could be refilled, to keep cached content could be reused
        # at max extend.
        if self.enable_caching:
            block_table = self.block_tables[seq.seq_id]
            block_ids = []
            for block_id in block_table.physical_block_ids:
                block_ids.append(block_id)
            self.block_allocator.mark_blocks_as_accessed(
                block_ids,  # type: ignore
                now)

    def mark_blocks_as_computed(self, seq_group: SequenceGroup):
        # The only need for mark block as computed is for prefix caching,
        # while currently we could determine whether one block is computed
        # or not by check whether it has content hash.
        # So this function is useless for block_v2.
        pass

    def get_common_computed_block_ids(
            self, seqs: List[Sequence]) -> GenericSequence[int]:
        """Determine which blocks for which we skip prefill.

        With prefix caching we can skip prefill for previously-generated blocks.
        Currently, the attention implementation only supports skipping cached
        blocks if they are a contiguous prefix of cached blocks.

        This method determines which blocks can be safely skipped for all
        sequences in the sequence group.
        """
        seq_block_ids = [
            self.block_tables[seq.seq_id].physical_block_ids for seq in seqs
        ]
        # NOTE(sang): This assumes seq_block_ids doesn't contain any None.
        return self.block_allocator.get_common_computed_block_ids(
            seq_block_ids)  # type: ignore

    def fork(self, parent_seq: Sequence, child_seq: Sequence) -> None:
        src_block_table = self.block_tables[parent_seq.seq_id]
        self.block_tables[child_seq.seq_id] = src_block_table.fork()

    def can_swap_in(self, seq_group: SequenceGroup,
                    num_lookahead_slots: int) -> AllocStatus:
        return AllocStatus.LATER

    def swap_in(self, seq_group: SequenceGroup,
                num_lookahead_slots: int) -> List[Tuple[int, int]]:
        raise NotImplementedError

    def can_swap_out(self, seq_group: SequenceGroup) -> bool:
        return False

    def swap_out(self, seq_group: SequenceGroup) -> List[Tuple[int, int]]:
        raise NotImplementedError

    def get_num_free_gpu_blocks(self) -> int:
        return self.block_allocator.get_num_free_blocks(Device.GPU)

    def get_num_free_cpu_blocks(self) -> int:
        return self.block_allocator.get_num_free_blocks(Device.CPU)<|MERGE_RESOLUTION|>--- conflicted
+++ resolved
@@ -110,18 +110,13 @@
             block_size=self.block_size,
         )
 
-<<<<<<< HEAD
         if seq_group.is_encoder_decoder():
             num_required_blocks += BlockTable.get_num_required_blocks(
                 seq_group.get_encoder_seq().get_token_ids(),
                 block_size=self.block_size,
             )
 
-        assert self.block_sliding_window is None
-        if self.block_sliding_window is not None:
-=======
         if self.max_block_sliding_window is not None:
->>>>>>> dd8de11f
             num_required_blocks = min(num_required_blocks,
                                       self.max_block_sliding_window)
 
@@ -141,6 +136,7 @@
         block_table = BlockTable(
             block_size=self.block_size,
             block_allocator=self.block_allocator,
+            max_block_sliding_window=self.max_block_sliding_window,
         )
         assert self.block_sliding_window is None
         block_table.allocate(seq.get_token_ids())
@@ -157,18 +153,7 @@
         # NOTE: Here we assume that all sequences in the group have the same
         # prompt.
         seq = waiting_seqs[0]
-<<<<<<< HEAD
         block_table: BlockTable = self._allocate_sequence(seq)
-=======
-
-        block_table = BlockTable(
-            block_size=self.block_size,
-            block_allocator=self.block_allocator,
-            max_block_sliding_window=self.max_block_sliding_window,
-        )
-
-        block_table.allocate(seq.get_token_ids())
->>>>>>> dd8de11f
         self.block_tables[seq.seq_id] = block_table
 
         # Assign the block table for each sequence.
