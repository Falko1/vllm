"""Compare the embedding outputs of HF and vLLM models.

Run `pytest tests/models/embedding/language/test_embedding.py`.
"""
import os

import pytest

from ..utils import check_embeddings_close

MODELS = [
    "BAAI/bge-base-en-v1.5",
    "intfloat/e5-mistral-7b-instruct",
    "BAAI/bge-multilingual-gemma2",
]

ENCODER_MODELS = ["BAAI/bge-base-en-v1.5"]


@pytest.mark.parametrize("model", MODELS)
@pytest.mark.parametrize("dtype", ["half"])
def test_models(
    hf_runner,
    vllm_runner,
    example_prompts,
    model: str,
    dtype: str,
) -> None:

    prior_attn_backend_env = os.getenv("VLLM_ATTENTION_BACKEND", None)
    if model in ENCODER_MODELS:
        os.environ["VLLM_ATTENTION_BACKEND"] = "XFORMERS"

    # The example_prompts has ending "\n", for example:
    # "Write a short story about a robot that dreams for the first time.\n"
    # sentence_transformers will strip the input texts, see:
    # https://github.com/UKPLab/sentence-transformers/blob/v3.1.1/sentence_transformers/models/Transformer.py#L159
    # This makes the input_ids different between hf_model and vllm_model.
    # So we need to strip the input texts to avoid test failing.
    example_prompts = [str(s).strip() for s in example_prompts]

    with hf_runner(model, dtype=dtype,
                   is_sentence_transformer=True) as hf_model:
        hf_outputs = hf_model.encode(example_prompts)

    with vllm_runner(model, dtype=dtype, max_model_len=None) as vllm_model:
        vllm_outputs = vllm_model.encode(example_prompts)

<<<<<<< HEAD
    similarities = compare_embeddings(hf_outputs, vllm_outputs)
    all_similarities = torch.stack(similarities)
    tolerance = 1e-2
    assert torch.all((all_similarities <= 1.0 + tolerance)
                     & (all_similarities >= 1.0 - tolerance)
                     ), f"Not all values are within {tolerance} of 1.0"

    if "VLLM_ATTENTION_BACKEND" in os.environ:
        if prior_attn_backend_env is None:
            del os.environ["VLLM_ATTENTION_BACKEND"]
        else:
            os.environ["VLLM_ATTENTION_BACKEND"] = prior_attn_backend_env
=======
    check_embeddings_close(
        embeddings_0_lst=hf_outputs,
        embeddings_1_lst=vllm_outputs,
        name_0="hf",
        name_1="vllm",
        tol=1e-2,
    )
>>>>>>> 9d30a056
<|MERGE_RESOLUTION|>--- conflicted
+++ resolved
@@ -46,20 +46,6 @@
     with vllm_runner(model, dtype=dtype, max_model_len=None) as vllm_model:
         vllm_outputs = vllm_model.encode(example_prompts)
 
-<<<<<<< HEAD
-    similarities = compare_embeddings(hf_outputs, vllm_outputs)
-    all_similarities = torch.stack(similarities)
-    tolerance = 1e-2
-    assert torch.all((all_similarities <= 1.0 + tolerance)
-                     & (all_similarities >= 1.0 - tolerance)
-                     ), f"Not all values are within {tolerance} of 1.0"
-
-    if "VLLM_ATTENTION_BACKEND" in os.environ:
-        if prior_attn_backend_env is None:
-            del os.environ["VLLM_ATTENTION_BACKEND"]
-        else:
-            os.environ["VLLM_ATTENTION_BACKEND"] = prior_attn_backend_env
-=======
     check_embeddings_close(
         embeddings_0_lst=hf_outputs,
         embeddings_1_lst=vllm_outputs,
@@ -67,4 +53,9 @@
         name_1="vllm",
         tol=1e-2,
     )
->>>>>>> 9d30a056
+
+    if "VLLM_ATTENTION_BACKEND" in os.environ:
+        if prior_attn_backend_env is None:
+            del os.environ["VLLM_ATTENTION_BACKEND"]
+        else:
+            os.environ["VLLM_ATTENTION_BACKEND"] = prior_attn_backend_env