--- conflicted
+++ resolved
@@ -5,7 +5,6 @@
 
 from tests.kernels.utils import backend_override_fixture
 from vllm.attention.selector import which_attn_to_use
-from tests.kernels.utils import backend_override_fixture
 
 
 @pytest.mark.parametrize(
@@ -41,13 +40,6 @@
 
         # Unsupported CUDA arch
         with patch("torch.cuda.get_device_capability", return_value=[7, 5]):
-<<<<<<< HEAD
-            backend = which_attn_to_use(8, 16, 8, None, torch.float16, None, 16)
-            assert backend.name != "FLASH_ATTN"
-
-        # Unsupported data type
-        backend = which_attn_to_use(8, 16, 8, None, torch.float8_e4m3fn, None, 16)
-=======
             backend = which_attn_to_use(8, 16, 8, None, torch.float16, None,
                                         16)
             assert backend.name != "FLASH_ATTN"
@@ -55,7 +47,6 @@
         # Unsupported data type
         backend = which_attn_to_use(8, 16, 8, None, torch.float8_e4m3fn, None,
                                     16)
->>>>>>> 180ba268
         assert backend.name != "FLASH_ATTN"
 
         # Unsupported kv cache data type
@@ -72,12 +63,8 @@
 
         # flash-attn is not installed
         with patch.dict('sys.modules', {'vllm_flash_attn': None}):
-<<<<<<< HEAD
-            backend = which_attn_to_use(8, 16, 8, None, torch.float16, None, 16)
-=======
             backend = which_attn_to_use(8, 16, 8, None, torch.float16, None,
                                         16)
->>>>>>> 180ba268
             assert backend.name != "FLASH_ATTN"
 
         # Unsupported head size
@@ -89,8 +76,4 @@
     """Throw an exception if the backend name is invalid."""
 
     with backend_override_fixture("INVALID"), pytest.raises(ValueError):
-<<<<<<< HEAD
-            which_attn_to_use(8, 16, 8, None, torch.float16, None, 16)
-=======
-        which_attn_to_use(8, 16, 8, None, torch.float16, None, 16)
->>>>>>> 180ba268
+        which_attn_to_use(8, 16, 8, None, torch.float16, None, 16)