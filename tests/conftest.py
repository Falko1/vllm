import contextlib
import gc
import os
import sys
from collections import UserList
from typing import Any, Dict, List, Optional, Tuple, TypedDict, TypeVar

import pytest
import torch
import torch.nn as nn
import torch.nn.functional as F
from PIL import Image
from transformers import (AutoModelForCausalLM, AutoModelForSeq2SeqLM,
<<<<<<< HEAD
                          AutoModelForVision2Seq, AutoProcessor, AutoTokenizer,
                          BatchEncoding)
=======
                          AutoModelForVision2Seq, AutoTokenizer, BatchEncoding)
>>>>>>> c092ed47

from vllm import LLM, SamplingParams
from vllm.assets.image import ImageAsset
from vllm.config import TokenizerPoolConfig
from vllm.distributed import (destroy_distributed_environment,
                              destroy_model_parallel)
from vllm.inputs import TextPrompt
from vllm.logger import init_logger
<<<<<<< HEAD
from vllm.multimodal import MultiModalData
from vllm.multimodal.image import ImageFeatureData, ImagePixelData
=======
>>>>>>> c092ed47
from vllm.outputs import RequestOutput
from vllm.sequence import SampleLogprobs
from vllm.utils import (cuda_device_count_stateless, is_cpu,
                        to_enc_dec_tuple_list, zip_enc_dec_prompt_lists)

logger = init_logger(__name__)

_TEST_DIR = os.path.dirname(__file__)
_TEST_PROMPTS = [os.path.join(_TEST_DIR, "prompts", "example.txt")]
_LONG_PROMPTS = [os.path.join(_TEST_DIR, "prompts", "summary.txt")]


def _read_prompts(filename: str) -> List[str]:
    with open(filename, "r") as f:
        prompts = f.readlines()
        return prompts


class _ImageAssetPrompts(TypedDict):
    stop_sign: str
    cherry_blossom: str


if sys.version_info < (3, 9):
    # UserList cannot be subscripted
    class _ImageAssetsBase(UserList):
        pass
else:

    class _ImageAssetsBase(UserList[ImageAsset]):
        pass


class _ImageAssets(_ImageAssetsBase):

    def __init__(self) -> None:
        super().__init__([
            ImageAsset("stop_sign"),
            ImageAsset("cherry_blossom"),
        ])

    def prompts(self, prompts: _ImageAssetPrompts) -> List[str]:
        """
        Convenience method to define the prompt for each test image.

        The order of the returned prompts matches the order of the
        assets when iterating through this object.
        """
        return [prompts["stop_sign"], prompts["cherry_blossom"]]


IMAGE_ASSETS = _ImageAssets()
"""Singleton instance of :class:`_ImageAssets`."""


def cleanup():
    destroy_model_parallel()
    destroy_distributed_environment()
    with contextlib.suppress(AssertionError):
        torch.distributed.destroy_process_group()
    gc.collect()
    if not is_cpu():
        torch.cuda.empty_cache()


@pytest.fixture()
def should_do_global_cleanup_after_test(request) -> bool:
    """Allow subdirectories to skip global cleanup by overriding this fixture.
    This can provide a ~10x speedup for non-GPU unit tests since they don't need
    to initialize torch.
    """

    if request.node.get_closest_marker("skip_global_cleanup"):
        return False

    return True


@pytest.fixture(autouse=True)
def cleanup_fixture(should_do_global_cleanup_after_test: bool):
    yield
    if should_do_global_cleanup_after_test:
        cleanup()


@pytest.fixture
def example_prompts() -> List[str]:
    prompts = []
    for filename in _TEST_PROMPTS:
        prompts += _read_prompts(filename)
    return prompts


@pytest.fixture
def example_encoder_decoder_prompts() -> Tuple[List[str], List[str]]:
    '''
    Returns an encoder prompt list and a decoder prompt list, wherein each pair
    of same-index entries in both lists corresponds to an (encoder prompt,
    decoder prompt) tuple.

    Returns:
<<<<<<< HEAD
=======
    
>>>>>>> c092ed47
    * Encoder prompt list
    * Decoder prompt list (reverse of encoder prompt list)
    '''
    encoder_prompts = []
    for filename in _TEST_PROMPTS:
        encoder_prompts += _read_prompts(filename)

    # Encoder prompts, decoder prompts
<<<<<<< HEAD
    return encoder_prompts, \
           encoder_prompts[::-1]
=======
    return zip_enc_dec_prompt_lists(encoder_prompts, encoder_prompts[::-1])
>>>>>>> c092ed47


@pytest.fixture
def example_long_prompts() -> List[str]:
    prompts = []
    for filename in _LONG_PROMPTS:
        prompts += _read_prompts(filename)
    return prompts


@pytest.fixture(scope="session")
def image_assets() -> _ImageAssets:
    return IMAGE_ASSETS


_STR_DTYPE_TO_TORCH_DTYPE = {
    "half": torch.half,
    "bfloat16": torch.bfloat16,
    "float": torch.float,
}

_T = TypeVar("_T", nn.Module, torch.Tensor, BatchEncoding)


class HfRunner:

    def wrap_device(self, input: _T) -> _T:
        if not is_cpu():
            return input.to("cuda")
        else:
            return input.to("cpu")

<<<<<<< HEAD
    def __init__(self,
                 model_name: str,
                 dtype: str = "half",
                 *,
                 model_kwargs: Optional[Dict[str, Any]] = None,
                 is_embedding_model: bool = False,
                 is_vision_model: bool = False,
                 is_encoder_decoder_model: bool = False) -> None:
=======
    def __init__(
        self,
        model_name: str,
        dtype: str = "half",
        *,
        model_kwargs: Optional[Dict[str, Any]] = None,
        is_embedding_model: bool = False,
        is_vision_model: bool = False,
        is_sparseml_model: bool = False,
        is_encoder_decoder_model: bool = False,
    ) -> None:
>>>>>>> c092ed47
        assert dtype in _STR_DTYPE_TO_TORCH_DTYPE
        torch_dtype = _STR_DTYPE_TO_TORCH_DTYPE[dtype]

        self.model_name = model_name

        if is_embedding_model:
            # Lazy init required for AMD CI
            from sentence_transformers import SentenceTransformer
            self.model = self.wrap_device(
                SentenceTransformer(
                    model_name,
                    device="cpu",
                ).to(dtype=torch_dtype))
        else:
            if is_vision_model:
                auto_cls = AutoModelForVision2Seq
            elif is_encoder_decoder_model:
                auto_cls = AutoModelForSeq2SeqLM
<<<<<<< HEAD
=======
            elif is_sparseml_model:
                from sparseml.transformers import SparseAutoModelForCausalLM
                auto_cls = SparseAutoModelForCausalLM
>>>>>>> c092ed47
            else:
                auto_cls = AutoModelForCausalLM

            model_kwargs = model_kwargs if model_kwargs is not None else {}
            self.model = self.wrap_device(
                auto_cls.from_pretrained(
                    model_name,
                    torch_dtype=torch_dtype,
                    trust_remote_code=True,
                    **model_kwargs,
                ))

        self.tokenizer = AutoTokenizer.from_pretrained(
            model_name,
            torch_dtype=torch_dtype,
            trust_remote_code=True,
        )

        try:
            # don't put this import at the top level
            # it will call torch.cuda.device_count()
            from transformers import AutoProcessor  # noqa: F401
            self.processor = AutoProcessor.from_pretrained(
                model_name,
                torch_dtype=torch_dtype,
                trust_remote_code=True,
            )
        except Exception:
            logger.warning(
                "Unable to auto-load processor from HuggingFace for "
                "model %s. Using tokenizer instead.", model_name)
            self.processor = self.tokenizer

    def generate(
        self,
        prompts: List[str],
        images: Optional[List[Image.Image]] = None,
        **kwargs: Any,
    ) -> List[Tuple[List[List[int]], List[str]]]:
        if images:
            assert len(prompts) == len(images)

        outputs: List[Tuple[List[List[int]], List[str]]] = []
        for i, prompt in enumerate(prompts):
            processor_kwargs: Dict[str, Any] = {
                "text": prompt,
                "return_tensors": "pt",
            }
            if images is not None and images[i] is not None:
                processor_kwargs["images"] = images[i]

            inputs = self.processor(**processor_kwargs)

            output_ids = self.model.generate(
                **self.wrap_device(inputs),
                use_cache=True,
                **kwargs,
            )
            output_str = self.processor.batch_decode(
                output_ids,
                skip_special_tokens=True,
                clean_up_tokenization_spaces=False,
            )
            output_ids = output_ids.cpu().tolist()
            outputs.append((output_ids, output_str))
        return outputs

    def generate_greedy(
        self,
        prompts: List[str],
        max_tokens: int,
        images: Optional[List[Image.Image]] = None,
        **kwargs: Any,
    ) -> List[Tuple[List[int], str]]:
        outputs = self.generate(prompts,
                                do_sample=False,
                                max_new_tokens=max_tokens,
                                images=images,
                                **kwargs)

        return [(output_ids[0], output_str[0])
                for output_ids, output_str in outputs]

    def generate_beam_search(
        self,
        prompts: List[str],
        beam_width: int,
        max_tokens: int,
    ) -> List[Tuple[List[List[int]], List[str]]]:
        outputs = self.generate(prompts,
                                do_sample=False,
                                max_new_tokens=max_tokens,
                                num_beams=beam_width,
                                num_return_sequences=beam_width)
        for i in range(len(outputs)):
            output_ids, output_str = outputs[i]
            for j in range(len(output_ids)):
                output_ids[j] = [
                    x for x in output_ids[j]
                    if x != self.tokenizer.pad_token_id
                ]
            outputs[i] = (output_ids, output_str)
        return outputs

    def generate_greedy_logprobs(
        self,
        prompts: List[str],
        max_tokens: int,
        images: Optional[List[Image.Image]] = None,
        **kwargs: Any,
    ) -> List[List[torch.Tensor]]:
        all_logprobs: List[List[torch.Tensor]] = []
        for i, prompt in enumerate(prompts):
            processor_kwargs: Dict[str, Any] = {
                "text": prompt,
                "return_tensors": "pt",
            }
            if images is not None and images[i] is not None:
                processor_kwargs["images"] = images[i]

            inputs = self.processor(**processor_kwargs)

            output = self.model.generate(
                **self.wrap_device(inputs),
                use_cache=True,
                do_sample=False,
                max_new_tokens=max_tokens,
                output_hidden_states=True,
                return_dict_in_generate=True,
                **kwargs,
            )
            seq_logprobs: List[torch.Tensor] = []
            for hidden_states in output.hidden_states:
                last_hidden_states = hidden_states[-1][0]
                logits = torch.matmul(
                    last_hidden_states,
                    self.model.get_output_embeddings().weight.t(),
                )
                if self.model.get_output_embeddings().bias is not None:
                    logits += self.model.get_output_embeddings(
                    ).bias.unsqueeze(0)
                logprobs = F.log_softmax(logits, dim=-1, dtype=torch.float32)
                seq_logprobs.append(logprobs)
            all_logprobs.append(seq_logprobs)
        return all_logprobs

    def generate_greedy_logprobs_limit(
        self,
        prompts: List[str],
        max_tokens: int,
        num_logprobs: int,
        images: Optional[List[Image.Image]] = None,
        **kwargs: Any,
    ) -> List[Tuple[List[int], str, List[Dict[int, float]]]]:
        all_logprobs: List[List[Dict[int, float]]] = []
        all_output_ids: List[List[int]] = []
        all_output_strs: List[str] = []

        for i, prompt in enumerate(prompts):
            processor_kwargs: Dict[str, Any] = {
                "text": prompt,
                "return_tensors": "pt",
            }
            if images is not None and images[i] is not None:
                processor_kwargs["images"] = images[i]

            inputs = self.processor(**processor_kwargs)
            input_ids = inputs.input_ids

            output = self.model.generate(
                **self.wrap_device(inputs),
                use_cache=True,
                do_sample=False,
                max_new_tokens=max_tokens,
                output_hidden_states=True,
                return_dict_in_generate=True,
                **kwargs,
            )

            seq_logprobs: List[torch.Tensor] = []
            for _, hidden_states in enumerate(output.hidden_states):
                last_hidden_states = hidden_states[-1][0]
                logits = torch.matmul(
                    last_hidden_states,
                    self.model.get_output_embeddings().weight.t(),
                )
                if getattr(self.model.get_output_embeddings(), "bias",
                           None) is not None:
                    logits += self.model.get_output_embeddings(
                    ).bias.unsqueeze(0)
                logprobs = F.log_softmax(logits, dim=-1, dtype=torch.float32)
                seq_logprobs.append(logprobs)

            # convert to dict
            seq_logprobs_lst: List[Dict[int, float]] = []
            for tok_idx, tok_logprobs in enumerate(seq_logprobs):
                # drop prompt logprobs
                if tok_idx == 0:
                    tok_logprobs = tok_logprobs[-1, :].reshape(1, -1)
                topk = tok_logprobs.topk(num_logprobs)

                tok_logprobs_dct = {}
                for token_id, logprob in zip(topk.indices[0], topk.values[0]):
                    tok_logprobs_dct[token_id.item()] = logprob.item()

                seq_logprobs_lst.append(tok_logprobs_dct)

            all_logprobs.append(seq_logprobs_lst)
            seq_ids = output.sequences[0]
            output_len = seq_ids.shape[0] - input_ids.shape[1]
            output_ids = seq_ids[-output_len:]
            all_output_ids.append(output_ids.tolist())
            all_output_strs.append(self.tokenizer.decode(output_ids))

        outputs = zip(all_output_ids, all_output_strs, all_logprobs)
        return [(output_ids, output_str, output_logprobs)
                for output_ids, output_str, output_logprobs in outputs]

    def generate_encoder_decoder_greedy_logprobs_limit(
        self,
        encoder_decoder_prompts: Tuple[List[str], List[str]],
        max_tokens: int,
        num_logprobs: int,
    ) -> List[Tuple[List[int], str, List[Dict[int, float]]]]:
        '''
        Greedy logprobs generation for vLLM encoder/decoder models
        '''

        all_logprobs: List[List[Dict[int, float]]] = []
        all_output_ids: List[List[int]] = []
        all_output_strs: List[str] = []

<<<<<<< HEAD
        for encoder_prompt, decoder_prompt in zip(*encoder_decoder_prompts):
=======
        for (encoder_prompt,
             decoder_prompt) in to_enc_dec_tuple_list(encoder_decoder_prompts):
>>>>>>> c092ed47
            encoder_input_ids = self.tokenizer(encoder_prompt,
                                               return_tensors="pt").input_ids
            decoder_input_ids = self.tokenizer(decoder_prompt,
                                               return_tensors="pt").input_ids
<<<<<<< HEAD
=======

            from transformers.generation.configuration_utils import (
                GenerationConfig)
            generation_config = GenerationConfig.from_model_config(
                self.model.config)
            generation_config.do_sample = False
            generation_config.top_k = None
            generation_config.num_beams = 1

>>>>>>> c092ed47
            output = self.model.generate(
                self.wrap_device(encoder_input_ids),
                decoder_input_ids=self.wrap_device(decoder_input_ids),
                use_cache=True,
                do_sample=False,
                max_new_tokens=max_tokens,
                output_hidden_states=True,
                return_dict_in_generate=True,
<<<<<<< HEAD
=======
                generation_config=generation_config,
>>>>>>> c092ed47
            )

            seq_logprobs: List[torch.Tensor] = []
            for _, decoder_hidden_states in enumerate(
                    output.decoder_hidden_states):
                last_hidden_states = decoder_hidden_states[-1][0]
                logits = torch.matmul(
                    last_hidden_states,
                    self.model.get_output_embeddings().weight.t(),
                )
                if getattr(self.model.get_output_embeddings(), "bias",
                           None) is not None:
                    logits += self.model.get_output_embeddings(
                    ).bias.unsqueeze(0)
                logprobs = F.log_softmax(logits, dim=-1, dtype=torch.float32)
                seq_logprobs.append(logprobs)

            # convert to dict
            seq_logprobs_lst: List[Dict[int, float]] = []
            for tok_idx, tok_logprobs in enumerate(seq_logprobs):
                # drop prompt logprobs
                if tok_idx == 0:
                    tok_logprobs = tok_logprobs[-1, :].reshape(1, -1)
                topk = tok_logprobs.topk(num_logprobs)

                tok_logprobs_dct = {}
                for token_id, logprob in zip(topk.indices[0], topk.values[0]):
                    tok_logprobs_dct[token_id.item()] = logprob.item()

                seq_logprobs_lst.append(tok_logprobs_dct)

            all_logprobs.append(seq_logprobs_lst)
            seq_ids = output.sequences[0]
            output_len = seq_ids.shape[0] - decoder_input_ids.shape[1]
            output_ids = seq_ids[-output_len:]
            all_output_ids.append(output_ids.tolist())
            all_output_strs.append(self.tokenizer.decode(output_ids))

        outputs = zip(all_output_ids, all_output_strs, all_logprobs)
        return [(output_ids, output_str, output_logprobs)
                for output_ids, output_str, output_logprobs in outputs]

    def encode(self, prompts: List[str]) -> List[List[torch.Tensor]]:
        return self.model.encode(prompts)

    def __enter__(self):
        return self

    def __exit__(self, exc_type, exc_value, traceback):
        del self.model
        cleanup()


@pytest.fixture(scope="session")
def hf_runner():
    return HfRunner


class VllmRunner:

    def __init__(
        self,
        model_name: str,
        tokenizer_name: Optional[str] = None,
        # Use smaller max model length, otherwise bigger model cannot run due
        # to kv cache size limit.
        max_model_len: int = 1024,
        dtype: str = "half",
        disable_log_stats: bool = True,
        tensor_parallel_size: int = 1,
        block_size: int = 16,
        enable_chunked_prefill: bool = False,
        swap_space: int = 4,
        enforce_eager: bool = False,
        **kwargs,
    ) -> None:
        self.model = LLM(
            model=model_name,
            tokenizer=tokenizer_name,
            trust_remote_code=True,
            dtype=dtype,
            swap_space=swap_space,
            enforce_eager=enforce_eager,
            disable_log_stats=disable_log_stats,
            tensor_parallel_size=tensor_parallel_size,
            max_model_len=max_model_len,
            block_size=block_size,
            enable_chunked_prefill=enable_chunked_prefill,
            **kwargs,
        )

    def generate(
        self,
        prompts: List[str],
        sampling_params: SamplingParams,
        images: Optional[List[Image.Image]] = None,
    ) -> List[Tuple[List[List[int]], List[str]]]:
        if images is not None:
            assert len(prompts) == len(images)

        inputs = [TextPrompt(prompt=prompt) for prompt in prompts]
        if images is not None:
            for i, image in enumerate(images):
                inputs[i]["multi_modal_data"] = {"image": image}

        req_outputs = self.model.generate(inputs,
                                          sampling_params=sampling_params)

        outputs: List[Tuple[List[List[int]], List[str]]] = []
        for req_output in req_outputs:
            prompt_str = req_output.prompt
            prompt_ids = req_output.prompt_token_ids
            req_sample_output_ids: List[List[int]] = []
            req_sample_output_strs: List[str] = []
            for sample in req_output.outputs:
                output_str = sample.text
                output_ids = list(sample.token_ids)
                req_sample_output_ids.append(prompt_ids + output_ids)
                req_sample_output_strs.append(prompt_str + output_str)
            outputs.append((req_sample_output_ids, req_sample_output_strs))
        return outputs

    def _final_steps_generate_w_logprobs(self,
                                         req_outputs: List[RequestOutput]) \
                                            -> List[
                                                Tuple[List[int],
                                                      str,
                                                      Optional[
                                                          SampleLogprobs]]]:
        outputs: List[Tuple[List[int], str, Optional[SampleLogprobs]]] = []
        for req_output in req_outputs:
            for sample in req_output.outputs:
                output_str = sample.text
                output_ids = sample.token_ids
                output_logprobs = sample.logprobs
            outputs.append((output_ids, output_str, output_logprobs))
        return outputs
<<<<<<< HEAD

    def generate_w_logprobs(
        self,
        prompts: List[str],
        sampling_params: SamplingParams,
    ) -> List[Tuple[List[int], str, Optional[SampleLogprobs]]]:
        assert sampling_params.logprobs is not None

        req_outputs = self.model.generate(prompts,
                                          sampling_params=sampling_params)
        return self._final_steps_generate_w_logprobs(req_outputs)

    def generate_encoder_decoder_w_logprobs(
        self,
        encoder_decoder_prompts: Tuple[List[str], List[str]],
        sampling_params: SamplingParams,
    ) -> List[Tuple[List[int], str, Optional[SampleLogprobs]]]:
        '''
        Logprobs generation for vLLM encoder/decoder models
        '''

        assert sampling_params.logprobs is not None

        prompt_inputs = list(
            zip(encoder_decoder_prompts[0], encoder_decoder_prompts[1]))

        req_outputs = self.model.generate(prompt_inputs,
                                          sampling_params=sampling_params)
        return self._final_steps_generate_w_logprobs(req_outputs)
=======
>>>>>>> c092ed47

    def generate_w_logprobs(
        self,
        prompts: List[str],
        sampling_params: SamplingParams,
        images: Optional[List[Image.Image]] = None,
    ) -> List[Tuple[List[int], str, Optional[SampleLogprobs]]]:
        assert sampling_params.logprobs is not None

        if images is not None:
            assert len(prompts) == len(images)

        inputs = [TextPrompt(prompt=prompt) for prompt in prompts]
        if images is not None:
            for i, image in enumerate(images):
                inputs[i]["multi_modal_data"] = {"image": image}

        req_outputs = self.model.generate(inputs,
                                          sampling_params=sampling_params)
        return self._final_steps_generate_w_logprobs(req_outputs)

    def generate_encoder_decoder_w_logprobs(
        self,
        encoder_decoder_prompts: Tuple[List[str], List[str]],
        sampling_params: SamplingParams,
    ) -> List[Tuple[List[int], str, Optional[SampleLogprobs]]]:
        '''
        Logprobs generation for vLLM encoder/decoder models
        '''

        assert sampling_params.logprobs is not None
        req_outputs = self.model.generate(encoder_decoder_prompts,
                                          sampling_params=sampling_params)
        return self._final_steps_generate_w_logprobs(req_outputs)

    def generate_greedy(
        self,
        prompts: List[str],
        max_tokens: int,
        images: Optional[List[Image.Image]] = None,
    ) -> List[Tuple[List[int], str]]:
        greedy_params = SamplingParams(temperature=0.0, max_tokens=max_tokens)
        outputs = self.generate(prompts, greedy_params, images=images)
        return [(output_ids[0], output_str[0])
                for output_ids, output_str in outputs]

    def generate_greedy_logprobs(
        self,
        prompts: List[str],
        max_tokens: int,
        num_logprobs: int,
        images: Optional[List[Image.Image]] = None,
    ) -> List[Tuple[List[int], str, Optional[SampleLogprobs]]]:
        greedy_logprobs_params = SamplingParams(temperature=0.0,
                                                max_tokens=max_tokens,
                                                logprobs=num_logprobs)
        outputs = self.generate_w_logprobs(prompts,
                                           greedy_logprobs_params,
                                           images=images)

        return [(output_ids, output_str, output_logprobs)
                for output_ids, output_str, output_logprobs in outputs]

    def generate_encoder_decoder_greedy_logprobs(
        self,
        encoder_decoder_prompts: Tuple[List[str], List[str]],
        max_tokens: int,
        num_logprobs: int,
    ) -> List[Tuple[List[int], str, Optional[SampleLogprobs]]]:
        greedy_logprobs_params = SamplingParams(temperature=0.0,
                                                max_tokens=max_tokens,
                                                logprobs=num_logprobs)
        '''
        Greedy logprobs generation for vLLM encoder/decoder models
        '''

        outputs = self.generate_encoder_decoder_w_logprobs(
            encoder_decoder_prompts, greedy_logprobs_params)

        return [(output_ids, output_str, output_logprobs)
                for output_ids, output_str, output_logprobs in outputs]

    def generate_encoder_decoder_greedy_logprobs(
        self,
        encoder_decoder_prompts: Tuple[List[str], List[str]],
        max_tokens: int,
        num_logprobs: int,
    ) -> List[Tuple[List[int], str, Optional[SampleLogprobs]]]:
        greedy_logprobs_params = SamplingParams(temperature=0.0,
                                                max_tokens=max_tokens,
                                                logprobs=num_logprobs)
        '''
        Greedy logprobs generation for vLLM encoder/decoder models
        '''

        outputs = self.generate_encoder_decoder_w_logprobs(
            encoder_decoder_prompts, greedy_logprobs_params)

        return [(output_ids, output_str, output_logprobs)
                for output_ids, output_str, output_logprobs in outputs]

    def generate_beam_search(
        self,
        prompts: List[str],
        beam_width: int,
        max_tokens: int,
    ) -> List[Tuple[List[List[int]], List[str]]]:
        beam_search_params = SamplingParams(n=beam_width,
                                            use_beam_search=True,
                                            temperature=0.0,
                                            max_tokens=max_tokens)
        outputs = self.generate(prompts, beam_search_params)
        return outputs

    def encode(self, prompts: List[str]) -> List[List[float]]:
        req_outputs = self.model.encode(prompts)
        outputs = []
        for req_output in req_outputs:
            embedding = req_output.outputs.embedding
            outputs.append(embedding)
        return outputs

    def __enter__(self):
        return self

    def __exit__(self, exc_type, exc_value, traceback):
        del self.model
        cleanup()


@pytest.fixture(scope="session")
def vllm_runner():
    return VllmRunner


def get_tokenizer_pool_config(tokenizer_group_type):
    if tokenizer_group_type is None:
        return None
    if tokenizer_group_type == "ray":
        return TokenizerPoolConfig(pool_size=1,
                                   pool_type="ray",
                                   extra_config={})
    raise ValueError(f"Unknown tokenizer_group_type: {tokenizer_group_type}")


@pytest.fixture()
def temporary_enable_log_propagate():
    import logging
    logger = logging.getLogger("vllm")
    logger.propagate = True
    yield
    logger.propagate = False


@pytest.fixture()
def caplog_vllm(temporary_enable_log_propagate, caplog):
    # To capture vllm log, we should enable propagate=True temporarily
    # because caplog depends on logs propagated to the root logger.
    yield caplog


@pytest.fixture(scope="session")
def num_gpus_available():
    """Get number of GPUs without initializing the CUDA context
    in current process."""

    return cuda_device_count_stateless()<|MERGE_RESOLUTION|>--- conflicted
+++ resolved
@@ -11,12 +11,7 @@
 import torch.nn.functional as F
 from PIL import Image
 from transformers import (AutoModelForCausalLM, AutoModelForSeq2SeqLM,
-<<<<<<< HEAD
-                          AutoModelForVision2Seq, AutoProcessor, AutoTokenizer,
-                          BatchEncoding)
-=======
                           AutoModelForVision2Seq, AutoTokenizer, BatchEncoding)
->>>>>>> c092ed47
 
 from vllm import LLM, SamplingParams
 from vllm.assets.image import ImageAsset
@@ -25,11 +20,6 @@
                               destroy_model_parallel)
 from vllm.inputs import TextPrompt
 from vllm.logger import init_logger
-<<<<<<< HEAD
-from vllm.multimodal import MultiModalData
-from vllm.multimodal.image import ImageFeatureData, ImagePixelData
-=======
->>>>>>> c092ed47
 from vllm.outputs import RequestOutput
 from vllm.sequence import SampleLogprobs
 from vllm.utils import (cuda_device_count_stateless, is_cpu,
@@ -131,10 +121,7 @@
     decoder prompt) tuple.
 
     Returns:
-<<<<<<< HEAD
-=======
     
->>>>>>> c092ed47
     * Encoder prompt list
     * Decoder prompt list (reverse of encoder prompt list)
     '''
@@ -143,12 +130,7 @@
         encoder_prompts += _read_prompts(filename)
 
     # Encoder prompts, decoder prompts
-<<<<<<< HEAD
-    return encoder_prompts, \
-           encoder_prompts[::-1]
-=======
     return zip_enc_dec_prompt_lists(encoder_prompts, encoder_prompts[::-1])
->>>>>>> c092ed47
 
 
 @pytest.fixture
@@ -181,16 +163,6 @@
         else:
             return input.to("cpu")
 
-<<<<<<< HEAD
-    def __init__(self,
-                 model_name: str,
-                 dtype: str = "half",
-                 *,
-                 model_kwargs: Optional[Dict[str, Any]] = None,
-                 is_embedding_model: bool = False,
-                 is_vision_model: bool = False,
-                 is_encoder_decoder_model: bool = False) -> None:
-=======
     def __init__(
         self,
         model_name: str,
@@ -202,7 +174,6 @@
         is_sparseml_model: bool = False,
         is_encoder_decoder_model: bool = False,
     ) -> None:
->>>>>>> c092ed47
         assert dtype in _STR_DTYPE_TO_TORCH_DTYPE
         torch_dtype = _STR_DTYPE_TO_TORCH_DTYPE[dtype]
 
@@ -221,12 +192,9 @@
                 auto_cls = AutoModelForVision2Seq
             elif is_encoder_decoder_model:
                 auto_cls = AutoModelForSeq2SeqLM
-<<<<<<< HEAD
-=======
             elif is_sparseml_model:
                 from sparseml.transformers import SparseAutoModelForCausalLM
                 auto_cls = SparseAutoModelForCausalLM
->>>>>>> c092ed47
             else:
                 auto_cls = AutoModelForCausalLM
 
@@ -459,18 +427,12 @@
         all_output_ids: List[List[int]] = []
         all_output_strs: List[str] = []
 
-<<<<<<< HEAD
-        for encoder_prompt, decoder_prompt in zip(*encoder_decoder_prompts):
-=======
         for (encoder_prompt,
              decoder_prompt) in to_enc_dec_tuple_list(encoder_decoder_prompts):
->>>>>>> c092ed47
             encoder_input_ids = self.tokenizer(encoder_prompt,
                                                return_tensors="pt").input_ids
             decoder_input_ids = self.tokenizer(decoder_prompt,
                                                return_tensors="pt").input_ids
-<<<<<<< HEAD
-=======
 
             from transformers.generation.configuration_utils import (
                 GenerationConfig)
@@ -480,7 +442,6 @@
             generation_config.top_k = None
             generation_config.num_beams = 1
 
->>>>>>> c092ed47
             output = self.model.generate(
                 self.wrap_device(encoder_input_ids),
                 decoder_input_ids=self.wrap_device(decoder_input_ids),
@@ -489,10 +450,7 @@
                 max_new_tokens=max_tokens,
                 output_hidden_states=True,
                 return_dict_in_generate=True,
-<<<<<<< HEAD
-=======
                 generation_config=generation_config,
->>>>>>> c092ed47
             )
 
             seq_logprobs: List[torch.Tensor] = []
@@ -630,38 +588,6 @@
                 output_logprobs = sample.logprobs
             outputs.append((output_ids, output_str, output_logprobs))
         return outputs
-<<<<<<< HEAD
-
-    def generate_w_logprobs(
-        self,
-        prompts: List[str],
-        sampling_params: SamplingParams,
-    ) -> List[Tuple[List[int], str, Optional[SampleLogprobs]]]:
-        assert sampling_params.logprobs is not None
-
-        req_outputs = self.model.generate(prompts,
-                                          sampling_params=sampling_params)
-        return self._final_steps_generate_w_logprobs(req_outputs)
-
-    def generate_encoder_decoder_w_logprobs(
-        self,
-        encoder_decoder_prompts: Tuple[List[str], List[str]],
-        sampling_params: SamplingParams,
-    ) -> List[Tuple[List[int], str, Optional[SampleLogprobs]]]:
-        '''
-        Logprobs generation for vLLM encoder/decoder models
-        '''
-
-        assert sampling_params.logprobs is not None
-
-        prompt_inputs = list(
-            zip(encoder_decoder_prompts[0], encoder_decoder_prompts[1]))
-
-        req_outputs = self.model.generate(prompt_inputs,
-                                          sampling_params=sampling_params)
-        return self._final_steps_generate_w_logprobs(req_outputs)
-=======
->>>>>>> c092ed47
 
     def generate_w_logprobs(
         self,
@@ -744,25 +670,6 @@
         return [(output_ids, output_str, output_logprobs)
                 for output_ids, output_str, output_logprobs in outputs]
 
-    def generate_encoder_decoder_greedy_logprobs(
-        self,
-        encoder_decoder_prompts: Tuple[List[str], List[str]],
-        max_tokens: int,
-        num_logprobs: int,
-    ) -> List[Tuple[List[int], str, Optional[SampleLogprobs]]]:
-        greedy_logprobs_params = SamplingParams(temperature=0.0,
-                                                max_tokens=max_tokens,
-                                                logprobs=num_logprobs)
-        '''
-        Greedy logprobs generation for vLLM encoder/decoder models
-        '''
-
-        outputs = self.generate_encoder_decoder_w_logprobs(
-            encoder_decoder_prompts, greedy_logprobs_params)
-
-        return [(output_ids, output_str, output_logprobs)
-                for output_ids, output_str, output_logprobs in outputs]
-
     def generate_beam_search(
         self,
         prompts: List[str],
