import contextlib
import gc
import os
import sys
from collections import UserList
from typing import Any, Dict, List, Optional, Tuple, TypedDict, TypeVar

import pytest
import torch
import torch.nn as nn
import torch.nn.functional as F
from PIL import Image
from transformers import (AutoModelForCausalLM, AutoModelForSeq2SeqLM,
                          AutoModelForVision2Seq, AutoTokenizer, BatchEncoding)

from vllm import LLM, SamplingParams
from vllm.assets.image import ImageAsset
from vllm.config import TokenizerPoolConfig
from vllm.distributed import (destroy_distributed_environment,
                              destroy_model_parallel)
from vllm.inputs import TextPrompt
from vllm.logger import init_logger
from vllm.outputs import RequestOutput
from vllm.sequence import SampleLogprobs
<<<<<<< HEAD
from vllm.utils import (cuda_device_count_stateless, is_cpu,
                        to_enc_dec_tuple_list, zip_enc_dec_prompt_lists)
=======
from vllm.utils import (STR_DTYPE_TO_TORCH_DTYPE, cuda_device_count_stateless,
                        is_cpu)
>>>>>>> 9364f74e

logger = init_logger(__name__)

_TEST_DIR = os.path.dirname(__file__)
_TEST_PROMPTS = [os.path.join(_TEST_DIR, "prompts", "example.txt")]
_LONG_PROMPTS = [os.path.join(_TEST_DIR, "prompts", "summary.txt")]


def _read_prompts(filename: str) -> List[str]:
    with open(filename, "r") as f:
        prompts = f.readlines()
        return prompts


class _ImageAssetPrompts(TypedDict):
    stop_sign: str
    cherry_blossom: str


if sys.version_info < (3, 9):
    # UserList cannot be subscripted
    class _ImageAssetsBase(UserList):
        pass
else:

    class _ImageAssetsBase(UserList[ImageAsset]):
        pass


class _ImageAssets(_ImageAssetsBase):

    def __init__(self) -> None:
        super().__init__([
            ImageAsset("stop_sign"),
            ImageAsset("cherry_blossom"),
        ])

    def prompts(self, prompts: _ImageAssetPrompts) -> List[str]:
        """
        Convenience method to define the prompt for each test image.

        The order of the returned prompts matches the order of the
        assets when iterating through this object.
        """
        return [prompts["stop_sign"], prompts["cherry_blossom"]]


IMAGE_ASSETS = _ImageAssets()
"""Singleton instance of :class:`_ImageAssets`."""


def cleanup():
    destroy_model_parallel()
    destroy_distributed_environment()
    with contextlib.suppress(AssertionError):
        torch.distributed.destroy_process_group()
    gc.collect()
    if not is_cpu():
        torch.cuda.empty_cache()


@pytest.fixture()
def should_do_global_cleanup_after_test(request) -> bool:
    """Allow subdirectories to skip global cleanup by overriding this fixture.
    This can provide a ~10x speedup for non-GPU unit tests since they don't need
    to initialize torch.
    """

    if request.node.get_closest_marker("skip_global_cleanup"):
        return False

    return True


@pytest.fixture(autouse=True)
def cleanup_fixture(should_do_global_cleanup_after_test: bool):
    yield
    if should_do_global_cleanup_after_test:
        cleanup()


@pytest.fixture
def example_prompts() -> List[str]:
    prompts = []
    for filename in _TEST_PROMPTS:
        prompts += _read_prompts(filename)
    return prompts


@pytest.fixture
def example_encoder_decoder_prompts() -> Tuple[List[str], List[str]]:
    '''
    Returns an encoder prompt list and a decoder prompt list, wherein each pair
    of same-index entries in both lists corresponds to an (encoder prompt,
    decoder prompt) tuple.

    Returns:
    
    * Encoder prompt list
    * Decoder prompt list (reverse of encoder prompt list)
    '''
    encoder_prompts = []
    for filename in _TEST_PROMPTS:
        encoder_prompts += _read_prompts(filename)

    # Encoder prompts, decoder prompts
    return zip_enc_dec_prompt_lists(encoder_prompts, encoder_prompts[::-1])


@pytest.fixture
def example_long_prompts() -> List[str]:
    prompts = []
    for filename in _LONG_PROMPTS:
        prompts += _read_prompts(filename)
    return prompts


@pytest.fixture(scope="session")
def image_assets() -> _ImageAssets:
    return IMAGE_ASSETS


_T = TypeVar("_T", nn.Module, torch.Tensor, BatchEncoding)


class HfRunner:

    def wrap_device(self, input: _T) -> _T:
        if not is_cpu():
            return input.to("cuda")
        else:
            return input.to("cpu")

    def __init__(
        self,
        model_name: str,
        dtype: str = "half",
        *,
        model_kwargs: Optional[Dict[str, Any]] = None,
        is_embedding_model: bool = False,
        is_vision_model: bool = False,
        is_sparseml_model: bool = False,
        is_encoder_decoder_model: bool = False,
    ) -> None:
        torch_dtype = STR_DTYPE_TO_TORCH_DTYPE[dtype]

        self.model_name = model_name

        if is_embedding_model:
            # Lazy init required for AMD CI
            from sentence_transformers import SentenceTransformer
            self.model = self.wrap_device(
                SentenceTransformer(
                    model_name,
                    device="cpu",
                ).to(dtype=torch_dtype))
        else:
            if is_vision_model:
                auto_cls = AutoModelForVision2Seq
            elif is_encoder_decoder_model:
                auto_cls = AutoModelForSeq2SeqLM
            elif is_sparseml_model:
                from sparseml.transformers import SparseAutoModelForCausalLM
                auto_cls = SparseAutoModelForCausalLM
            else:
                auto_cls = AutoModelForCausalLM

            model_kwargs = model_kwargs if model_kwargs is not None else {}
            self.model = self.wrap_device(
                auto_cls.from_pretrained(
                    model_name,
                    torch_dtype=torch_dtype,
                    trust_remote_code=True,
                    **model_kwargs,
                ))

        self.tokenizer = AutoTokenizer.from_pretrained(
            model_name,
            torch_dtype=torch_dtype,
            trust_remote_code=True,
        )

        try:
            # don't put this import at the top level
            # it will call torch.cuda.device_count()
            from transformers import AutoProcessor  # noqa: F401
            self.processor = AutoProcessor.from_pretrained(
                model_name,
                torch_dtype=torch_dtype,
                trust_remote_code=True,
            )
        except Exception:
            logger.warning(
                "Unable to auto-load processor from HuggingFace for "
                "model %s. Using tokenizer instead.", model_name)
            self.processor = self.tokenizer

    def generate(
        self,
        prompts: List[str],
        images: Optional[List[Image.Image]] = None,
        **kwargs: Any,
    ) -> List[Tuple[List[List[int]], List[str]]]:
        if images:
            assert len(prompts) == len(images)

        outputs: List[Tuple[List[List[int]], List[str]]] = []
        for i, prompt in enumerate(prompts):
            processor_kwargs: Dict[str, Any] = {
                "text": prompt,
                "return_tensors": "pt",
            }
            if images is not None and images[i] is not None:
                processor_kwargs["images"] = images[i]

            inputs = self.processor(**processor_kwargs)

            output_ids = self.model.generate(
                **self.wrap_device(inputs),
                use_cache=True,
                **kwargs,
            )
            output_str = self.processor.batch_decode(
                output_ids,
                skip_special_tokens=True,
                clean_up_tokenization_spaces=False,
            )
            output_ids = output_ids.cpu().tolist()
            outputs.append((output_ids, output_str))
        return outputs

    def generate_greedy(
        self,
        prompts: List[str],
        max_tokens: int,
        images: Optional[List[Image.Image]] = None,
        **kwargs: Any,
    ) -> List[Tuple[List[int], str]]:
        outputs = self.generate(prompts,
                                do_sample=False,
                                max_new_tokens=max_tokens,
                                images=images,
                                **kwargs)

        return [(output_ids[0], output_str[0])
                for output_ids, output_str in outputs]

    def generate_beam_search(
        self,
        prompts: List[str],
        beam_width: int,
        max_tokens: int,
    ) -> List[Tuple[List[List[int]], List[str]]]:
        outputs = self.generate(prompts,
                                do_sample=False,
                                max_new_tokens=max_tokens,
                                num_beams=beam_width,
                                num_return_sequences=beam_width)
        for i in range(len(outputs)):
            output_ids, output_str = outputs[i]
            for j in range(len(output_ids)):
                output_ids[j] = [
                    x for x in output_ids[j]
                    if x != self.tokenizer.pad_token_id
                ]
            outputs[i] = (output_ids, output_str)
        return outputs

    def generate_greedy_logprobs(
        self,
        prompts: List[str],
        max_tokens: int,
        images: Optional[List[Image.Image]] = None,
        **kwargs: Any,
    ) -> List[List[torch.Tensor]]:
        all_logprobs: List[List[torch.Tensor]] = []
        for i, prompt in enumerate(prompts):
            processor_kwargs: Dict[str, Any] = {
                "text": prompt,
                "return_tensors": "pt",
            }
            if images is not None and images[i] is not None:
                processor_kwargs["images"] = images[i]

            inputs = self.processor(**processor_kwargs)

            output = self.model.generate(
                **self.wrap_device(inputs),
                use_cache=True,
                do_sample=False,
                max_new_tokens=max_tokens,
                output_hidden_states=True,
                return_dict_in_generate=True,
                **kwargs,
            )
            seq_logprobs: List[torch.Tensor] = []
            for hidden_states in output.hidden_states:
                last_hidden_states = hidden_states[-1][0]
                logits = torch.matmul(
                    last_hidden_states,
                    self.model.get_output_embeddings().weight.t(),
                )
                if self.model.get_output_embeddings().bias is not None:
                    logits += self.model.get_output_embeddings(
                    ).bias.unsqueeze(0)
                logprobs = F.log_softmax(logits, dim=-1, dtype=torch.float32)
                seq_logprobs.append(logprobs)
            all_logprobs.append(seq_logprobs)
        return all_logprobs

    def generate_greedy_logprobs_limit(
        self,
        prompts: List[str],
        max_tokens: int,
        num_logprobs: int,
        images: Optional[List[Image.Image]] = None,
        **kwargs: Any,
    ) -> List[Tuple[List[int], str, List[Dict[int, float]]]]:
        all_logprobs: List[List[Dict[int, float]]] = []
        all_output_ids: List[List[int]] = []
        all_output_strs: List[str] = []

        for i, prompt in enumerate(prompts):
            processor_kwargs: Dict[str, Any] = {
                "text": prompt,
                "return_tensors": "pt",
            }
            if images is not None and images[i] is not None:
                processor_kwargs["images"] = images[i]

            inputs = self.processor(**processor_kwargs)
            input_ids = inputs.input_ids

            output = self.model.generate(
                **self.wrap_device(inputs),
                use_cache=True,
                do_sample=False,
                max_new_tokens=max_tokens,
                output_hidden_states=True,
                return_dict_in_generate=True,
                **kwargs,
            )

            seq_logprobs: List[torch.Tensor] = []
            for _, hidden_states in enumerate(output.hidden_states):
                last_hidden_states = hidden_states[-1][0]
                logits = torch.matmul(
                    last_hidden_states,
                    self.model.get_output_embeddings().weight.t(),
                )
                if getattr(self.model.get_output_embeddings(), "bias",
                           None) is not None:
                    logits += self.model.get_output_embeddings(
                    ).bias.unsqueeze(0)
                logprobs = F.log_softmax(logits, dim=-1, dtype=torch.float32)
                seq_logprobs.append(logprobs)

            # convert to dict
            seq_logprobs_lst: List[Dict[int, float]] = []
            for tok_idx, tok_logprobs in enumerate(seq_logprobs):
                # drop prompt logprobs
                if tok_idx == 0:
                    tok_logprobs = tok_logprobs[-1, :].reshape(1, -1)
                topk = tok_logprobs.topk(num_logprobs)

                tok_logprobs_dct = {}
                for token_id, logprob in zip(topk.indices[0], topk.values[0]):
                    tok_logprobs_dct[token_id.item()] = logprob.item()

                seq_logprobs_lst.append(tok_logprobs_dct)

            all_logprobs.append(seq_logprobs_lst)
            seq_ids = output.sequences[0]
            output_len = seq_ids.shape[0] - input_ids.shape[1]
            output_ids = seq_ids[-output_len:]
            all_output_ids.append(output_ids.tolist())
            all_output_strs.append(self.tokenizer.decode(output_ids))

        outputs = zip(all_output_ids, all_output_strs, all_logprobs)
        return [(output_ids, output_str, output_logprobs)
                for output_ids, output_str, output_logprobs in outputs]

    def generate_encoder_decoder_greedy_logprobs_limit(
        self,
        encoder_decoder_prompts: Tuple[List[str], List[str]],
        max_tokens: int,
        num_logprobs: int,
    ) -> List[Tuple[List[int], str, List[Dict[int, float]]]]:
        '''
        Greedy logprobs generation for vLLM encoder/decoder models
        '''

        all_logprobs: List[List[Dict[int, float]]] = []
        all_output_ids: List[List[int]] = []
        all_output_strs: List[str] = []

        for (encoder_prompt,
             decoder_prompt) in to_enc_dec_tuple_list(encoder_decoder_prompts):
            encoder_input_ids = self.tokenizer(encoder_prompt,
                                               return_tensors="pt").input_ids
            decoder_input_ids = self.tokenizer(decoder_prompt,
                                               return_tensors="pt").input_ids

            from transformers.generation.configuration_utils import (
                GenerationConfig)
            generation_config = GenerationConfig.from_model_config(
                self.model.config)
            generation_config.do_sample = False
            generation_config.top_k = None
            generation_config.num_beams = 1

            output = self.model.generate(
                self.wrap_device(encoder_input_ids),
                decoder_input_ids=self.wrap_device(decoder_input_ids),
                use_cache=True,
                do_sample=False,
                max_new_tokens=max_tokens,
                output_hidden_states=True,
                return_dict_in_generate=True,
                generation_config=generation_config,
            )

            seq_logprobs: List[torch.Tensor] = []
            for _, decoder_hidden_states in enumerate(
                    output.decoder_hidden_states):
                last_hidden_states = decoder_hidden_states[-1][0]
                logits = torch.matmul(
                    last_hidden_states,
                    self.model.get_output_embeddings().weight.t(),
                )
                if getattr(self.model.get_output_embeddings(), "bias",
                           None) is not None:
                    logits += self.model.get_output_embeddings(
                    ).bias.unsqueeze(0)
                logprobs = F.log_softmax(logits, dim=-1, dtype=torch.float32)
                seq_logprobs.append(logprobs)

            # convert to dict
            seq_logprobs_lst: List[Dict[int, float]] = []
            for tok_idx, tok_logprobs in enumerate(seq_logprobs):
                # drop prompt logprobs
                if tok_idx == 0:
                    tok_logprobs = tok_logprobs[-1, :].reshape(1, -1)
                topk = tok_logprobs.topk(num_logprobs)

                tok_logprobs_dct = {}
                for token_id, logprob in zip(topk.indices[0], topk.values[0]):
                    tok_logprobs_dct[token_id.item()] = logprob.item()

                seq_logprobs_lst.append(tok_logprobs_dct)

            all_logprobs.append(seq_logprobs_lst)
            seq_ids = output.sequences[0]
            output_len = seq_ids.shape[0] - decoder_input_ids.shape[1]
            output_ids = seq_ids[-output_len:]
            all_output_ids.append(output_ids.tolist())
            all_output_strs.append(self.tokenizer.decode(output_ids))

        outputs = zip(all_output_ids, all_output_strs, all_logprobs)
        return [(output_ids, output_str, output_logprobs)
                for output_ids, output_str, output_logprobs in outputs]

    def encode(self, prompts: List[str]) -> List[List[torch.Tensor]]:
        return self.model.encode(prompts)

    def __enter__(self):
        return self

    def __exit__(self, exc_type, exc_value, traceback):
        del self.model
        cleanup()


@pytest.fixture(scope="session")
def hf_runner():
    return HfRunner


class VllmRunner:

    def __init__(
        self,
        model_name: str,
        tokenizer_name: Optional[str] = None,
        # Use smaller max model length, otherwise bigger model cannot run due
        # to kv cache size limit.
        max_model_len: int = 1024,
        dtype: str = "half",
        disable_log_stats: bool = True,
        tensor_parallel_size: int = 1,
        block_size: int = 16,
        enable_chunked_prefill: bool = False,
        swap_space: int = 4,
        enforce_eager: bool = False,
        **kwargs,
    ) -> None:
        self.model = LLM(
            model=model_name,
            tokenizer=tokenizer_name,
            trust_remote_code=True,
            dtype=dtype,
            swap_space=swap_space,
            enforce_eager=enforce_eager,
            disable_log_stats=disable_log_stats,
            tensor_parallel_size=tensor_parallel_size,
            max_model_len=max_model_len,
            block_size=block_size,
            enable_chunked_prefill=enable_chunked_prefill,
            **kwargs,
        )

    def generate(
        self,
        prompts: List[str],
        sampling_params: SamplingParams,
        images: Optional[List[Image.Image]] = None,
    ) -> List[Tuple[List[List[int]], List[str]]]:
        if images is not None:
            assert len(prompts) == len(images)

        inputs = [TextPrompt(prompt=prompt) for prompt in prompts]
        if images is not None:
            for i, image in enumerate(images):
                inputs[i]["multi_modal_data"] = {"image": image}

        req_outputs = self.model.generate(inputs,
                                          sampling_params=sampling_params)

        outputs: List[Tuple[List[List[int]], List[str]]] = []
        for req_output in req_outputs:
            prompt_str = req_output.prompt
            prompt_ids = req_output.prompt_token_ids
            req_sample_output_ids: List[List[int]] = []
            req_sample_output_strs: List[str] = []
            for sample in req_output.outputs:
                output_str = sample.text
                output_ids = list(sample.token_ids)
                req_sample_output_ids.append(prompt_ids + output_ids)
                req_sample_output_strs.append(prompt_str + output_str)
            outputs.append((req_sample_output_ids, req_sample_output_strs))
        return outputs

    def _final_steps_generate_w_logprobs(self,
                                         req_outputs: List[RequestOutput]) \
                                            -> List[
                                                Tuple[List[int],
                                                      str,
                                                      Optional[
                                                          SampleLogprobs]]]:
        outputs: List[Tuple[List[int], str, Optional[SampleLogprobs]]] = []
        for req_output in req_outputs:
            for sample in req_output.outputs:
                output_str = sample.text
                output_ids = sample.token_ids
                output_logprobs = sample.logprobs
            outputs.append((output_ids, output_str, output_logprobs))
        return outputs

    def generate_w_logprobs(
        self,
        prompts: List[str],
        sampling_params: SamplingParams,
        images: Optional[List[Image.Image]] = None,
    ) -> List[Tuple[List[int], str, Optional[SampleLogprobs]]]:
        assert sampling_params.logprobs is not None

        if images is not None:
            assert len(prompts) == len(images)

        inputs = [TextPrompt(prompt=prompt) for prompt in prompts]
        if images is not None:
            for i, image in enumerate(images):
                inputs[i]["multi_modal_data"] = {"image": image}

        req_outputs = self.model.generate(inputs,
                                          sampling_params=sampling_params)
        return self._final_steps_generate_w_logprobs(req_outputs)

    def generate_encoder_decoder_w_logprobs(
        self,
        encoder_decoder_prompts: Tuple[List[str], List[str]],
        sampling_params: SamplingParams,
    ) -> List[Tuple[List[int], str, Optional[SampleLogprobs]]]:
        '''
        Logprobs generation for vLLM encoder/decoder models
        '''

        assert sampling_params.logprobs is not None
        req_outputs = self.model.generate(encoder_decoder_prompts,
                                          sampling_params=sampling_params)
        return self._final_steps_generate_w_logprobs(req_outputs)

    def generate_greedy(
        self,
        prompts: List[str],
        max_tokens: int,
        images: Optional[List[Image.Image]] = None,
    ) -> List[Tuple[List[int], str]]:
        greedy_params = SamplingParams(temperature=0.0, max_tokens=max_tokens)
        outputs = self.generate(prompts, greedy_params, images=images)
        return [(output_ids[0], output_str[0])
                for output_ids, output_str in outputs]

    def generate_greedy_logprobs(
        self,
        prompts: List[str],
        max_tokens: int,
        num_logprobs: int,
        images: Optional[List[Image.Image]] = None,
    ) -> List[Tuple[List[int], str, Optional[SampleLogprobs]]]:
        greedy_logprobs_params = SamplingParams(temperature=0.0,
                                                max_tokens=max_tokens,
                                                logprobs=num_logprobs)
        outputs = self.generate_w_logprobs(prompts,
                                           greedy_logprobs_params,
                                           images=images)

        return [(output_ids, output_str, output_logprobs)
                for output_ids, output_str, output_logprobs in outputs]

    def generate_encoder_decoder_greedy_logprobs(
        self,
        encoder_decoder_prompts: Tuple[List[str], List[str]],
        max_tokens: int,
        num_logprobs: int,
    ) -> List[Tuple[List[int], str, Optional[SampleLogprobs]]]:
        greedy_logprobs_params = SamplingParams(temperature=0.0,
                                                max_tokens=max_tokens,
                                                logprobs=num_logprobs)
        '''
        Greedy logprobs generation for vLLM encoder/decoder models
        '''

        outputs = self.generate_encoder_decoder_w_logprobs(
            encoder_decoder_prompts, greedy_logprobs_params)

        return [(output_ids, output_str, output_logprobs)
                for output_ids, output_str, output_logprobs in outputs]

    def generate_beam_search(
        self,
        prompts: List[str],
        beam_width: int,
        max_tokens: int,
    ) -> List[Tuple[List[List[int]], List[str]]]:
        beam_search_params = SamplingParams(n=beam_width,
                                            use_beam_search=True,
                                            temperature=0.0,
                                            max_tokens=max_tokens)
        outputs = self.generate(prompts, beam_search_params)
        return outputs

    def encode(self, prompts: List[str]) -> List[List[float]]:
        req_outputs = self.model.encode(prompts)
        outputs = []
        for req_output in req_outputs:
            embedding = req_output.outputs.embedding
            outputs.append(embedding)
        return outputs

    def __enter__(self):
        return self

    def __exit__(self, exc_type, exc_value, traceback):
        del self.model
        cleanup()


@pytest.fixture(scope="session")
def vllm_runner():
    return VllmRunner


def get_tokenizer_pool_config(tokenizer_group_type):
    if tokenizer_group_type is None:
        return None
    if tokenizer_group_type == "ray":
        return TokenizerPoolConfig(pool_size=1,
                                   pool_type="ray",
                                   extra_config={})
    if isinstance(tokenizer_group_type, type):
        return TokenizerPoolConfig(pool_size=1,
                                   pool_type=tokenizer_group_type,
                                   extra_config={})
    raise ValueError(f"Unknown tokenizer_group_type: {tokenizer_group_type}")


@pytest.fixture()
def temporary_enable_log_propagate():
    import logging
    logger = logging.getLogger("vllm")
    logger.propagate = True
    yield
    logger.propagate = False


@pytest.fixture()
def caplog_vllm(temporary_enable_log_propagate, caplog):
    # To capture vllm log, we should enable propagate=True temporarily
    # because caplog depends on logs propagated to the root logger.
    yield caplog


@pytest.fixture(scope="session")
def num_gpus_available():
    """Get number of GPUs without initializing the CUDA context
    in current process."""

    return cuda_device_count_stateless()<|MERGE_RESOLUTION|>--- conflicted
+++ resolved
@@ -22,13 +22,9 @@
 from vllm.logger import init_logger
 from vllm.outputs import RequestOutput
 from vllm.sequence import SampleLogprobs
-<<<<<<< HEAD
 from vllm.utils import (cuda_device_count_stateless, is_cpu,
-                        to_enc_dec_tuple_list, zip_enc_dec_prompt_lists)
-=======
-from vllm.utils import (STR_DTYPE_TO_TORCH_DTYPE, cuda_device_count_stateless,
-                        is_cpu)
->>>>>>> 9364f74e
+                        to_enc_dec_tuple_list, zip_enc_dec_prompt_lists,
+                        STR_DTYPE_TO_TORCH_DTYPE,)
 
 logger = init_logger(__name__)
 
